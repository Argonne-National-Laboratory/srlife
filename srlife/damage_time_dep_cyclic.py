--- conflicted
+++ resolved
@@ -497,7 +497,6 @@
 
         # Only tension
         pstress[pstress < 0] = 0
-<<<<<<< HEAD
         
         # Max value
         eff_max = np.max(pstress, axis = 0)
@@ -505,38 +504,13 @@
         # g
         g = np.trapz((pstress / (eff_max + 1.0e-14)) ** Nv, time, axis = 0) / time[-1]
         
-=======
-
-        # Max principal stress over each element in time
-        # pstress_elem_max = np.max(pstress, axis=2)
-
-        # Max principal stresss over all time steps for each element
-        pstress_max = np.max(pstress, axis=0)
-
-        # g integral for calculating total time and g
-        with np.errstate(invalid="ignore"):
-            g_integral = (pstress / (pstress_max + 1e-14)) ** Nv
-
-        # Calculate g using an trapezoidal integration method
-        g = (np.trapz(g_integral, time, axis=0)) / time[-1]
-        print("g =", g)
-        # Calculating time integral
-        time_integral = (pstress_max**Nv) * g
-
->>>>>>> 2e87d889
         # Defining tf
         print("service time =", tot_time)
 
         # Time dependent principal stress
-<<<<<<< HEAD
         pstress_0 = (
             (eff_max**Nv * g * tot_time) / Bv + (eff_max ** (Nv - 2))
         ) ** (1 / (Nv - 2))
-=======
-        pstress_0 = ((time_integral * tot_time) / Bv + (pstress_max ** (Nv - 2))) ** (
-            1 / (Nv - 2)
-        )
->>>>>>> 2e87d889
 
         mavg = np.mean(mvals, axis = 0)
         kavg = np.mean(kvals, axis = 0)
